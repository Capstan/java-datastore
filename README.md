# Google Cloud Datastore Client for Java

Java idiomatic client for [Cloud Datastore][product-docs].

[![Maven][maven-version-image]][maven-version-link]
![Stability][stability-image]

- [Product Documentation][product-docs]
- [Client Library Documentation][javadocs]


## Quickstart

If you are using Maven with [BOM][libraries-bom], add this to your pom.xml file

```xml
<dependencyManagement>
  <dependencies>
    <dependency>
      <groupId>com.google.cloud</groupId>
      <artifactId>libraries-bom</artifactId>
      <version>24.4.0</version>
      <type>pom</type>
      <scope>import</scope>
    </dependency>
  </dependencies>
</dependencyManagement>

<dependencies>
  <dependency>
    <groupId>com.google.cloud</groupId>
    <artifactId>google-cloud-datastore</artifactId>
  </dependency>

```

If you are using Maven without BOM, add this to your dependencies:


```xml
<dependency>
  <groupId>com.google.cloud</groupId>
  <artifactId>google-cloud-datastore</artifactId>
  <version>2.2.6</version>
</dependency>

```

If you are using Gradle 5.x or later, add this to your dependencies

```Groovy
implementation platform('com.google.cloud:libraries-bom:24.4.0')

implementation 'com.google.cloud:google-cloud-datastore'
```
If you are using Gradle without BOM, add this to your dependencies

```Groovy
<<<<<<< HEAD
implementation 'com.google.cloud:google-cloud-datastore:2.2.7'
=======
implementation 'com.google.cloud:google-cloud-datastore:2.2.6'
>>>>>>> 1af26bb5
```

If you are using SBT, add this to your dependencies

```Scala
<<<<<<< HEAD
libraryDependencies += "com.google.cloud" % "google-cloud-datastore" % "2.2.7"
=======
libraryDependencies += "com.google.cloud" % "google-cloud-datastore" % "2.2.6"
>>>>>>> 1af26bb5
```

## Authentication

See the [Authentication][authentication] section in the base directory's README.

## Authorization

The client application making API calls must be granted [authorization scopes][auth-scopes] required for the desired Cloud Datastore APIs, and the authenticated principal must have the [IAM role(s)][predefined-iam-roles] required to access GCP resources using the Cloud Datastore API calls.

## Getting Started

### Prerequisites

You will need a [Google Cloud Platform Console][developer-console] project with the Cloud Datastore [API enabled][enable-api].

[Follow these instructions][create-project] to get your project set up. You will also need to set up the local development environment by
[installing the Google Cloud SDK][cloud-sdk] and running the following commands in command line:
`gcloud auth login` and `gcloud config set project [YOUR PROJECT ID]`.

### Installation and setup

You'll need to obtain the `google-cloud-datastore` library.  See the [Quickstart](#quickstart) section
to add `google-cloud-datastore` as a dependency in your code.

## About Cloud Datastore


[Cloud Datastore][product-docs] is a fully managed, schemaless database for
storing non-relational data. Cloud Datastore automatically scales with
your users and supports ACID transactions, high availability of reads and
writes, strong consistency for reads and ancestor queries, and eventual
consistency for all other queries.

See the [Cloud Datastore client library docs][javadocs] to learn how to
use this Cloud Datastore Client Library.


See the [Google Cloud Datastore docs][cloud-datastore-activation] for more details on how to activate
Cloud Datastore for your project.

See the [Datastore client library docs][datastore-client-lib-docs] to learn how to interact
with the Cloud Datastore using this Client Library.

#### Creating an authorized service object
To make authenticated requests to Google Cloud Datastore, you must create a service object with credentials. You can then make API calls by calling methods on the Datastore service object. The simplest way to authenticate is to use [Application Default Credentials](https://developers.google.com/identity/protocols/application-default-credentials). These credentials are automatically inferred from your environment, so you only need the following code to create your service object:

```java
import com.google.cloud.datastore.Datastore;
import com.google.cloud.datastore.DatastoreOptions;

Datastore datastore = DatastoreOptions.getDefaultInstance().getService();
```

For other authentication options, see the [Authentication](https://github.com/googleapis/google-cloud-java#authentication) page.

#### Storing data
Objects in Datastore are known as entities. Entities are grouped by "kind" and have keys for easy access. In this code snippet, we will create a new entity representing a person and store that data by the person's email.  First, add the following imports at the top of your file:

```java
import com.google.cloud.datastore.Entity;
import com.google.cloud.datastore.Key;
import com.google.cloud.datastore.KeyFactory;
```

Then add the following code to put an entity in Datastore.

```java
KeyFactory keyFactory = datastore.newKeyFactory().setKind("Person");
Key key = keyFactory.newKey("john.doe@gmail.com");
Entity entity = Entity.newBuilder(key)
    .set("name", "John Doe")
    .set("age", 51)
    .set("favorite_food", "pizza")
    .build();
datastore.put(entity);
```

Later, if you want to get this entity back, add the following to your code:

```java
Entity johnEntity = datastore.get(key);
```

#### Running a query
In addition to retrieving entities by their keys, you can perform queries to retrieve entities by
the values of their properties. A typical query includes an entity kind, filters to select entities
with matching values, and sort orders to sequence the results. `google-cloud-datastore` supports two
types of queries: `StructuredQuery` (that allows you to construct query elements) and `GqlQuery`
(which operates using [GQL syntax](https://cloud.google.com/datastore/docs/apis/gql/gql_reference))
in string format. In this tutorial, we will use a simple `StructuredQuery`.

Suppose that you've added more people to Datastore, and now you want to find all people whose favorite food is pizza. Import the following:

```java
import com.google.cloud.datastore.Query;
import com.google.cloud.datastore.QueryResults;
import com.google.cloud.datastore.StructuredQuery;
import com.google.cloud.datastore.StructuredQuery.PropertyFilter;
```

Then add the following code to your program:

```java
Query<Entity> query = Query.newEntityQueryBuilder()
    .setKind("Person")
    .setFilter(PropertyFilter.eq("favorite_food", "pizza"))
    .build();
QueryResults<Entity> results = datastore.run(query);
while (results.hasNext()) {
  Entity currentEntity = results.next();
  System.out.println(currentEntity.getString("name") + ", you're invited to a pizza party!");
}
```

Cloud Datastore relies on indexing to run queries. Indexing is turned on by default for most types of properties. To read more about indexing, see the [Cloud Datastore Index Configuration documentation](https://cloud.google.com/datastore/docs/tools/indexconfig).

#### Updating data
Another thing you'll probably want to do is update your data. The following snippet shows how to update a Datastore entity if it exists.

``` java
KeyFactory keyFactory = datastore.newKeyFactory().setKind("keyKind");
Key key = keyFactory.newKey("keyName");
Entity entity = datastore.get(key);
if (entity != null) {
  System.out.println("Updating access_time for " + entity.getString("name"));
  entity = Entity.newBuilder(entity)
      .set("access_time", DateTime.now())
      .build();
  datastore.update(entity);
}
```

The complete source code can be found at
[UpdateEntity.java](../../google-cloud-examples/src/main/java/com/google/cloud/examples/datastore/snippets/UpdateEntity.java).

#### Complete source code

In
[AddEntitiesAndRunQuery.java](../../google-cloud-examples/src/main/java/com/google/cloud/examples/datastore/snippets/AddEntitiesAndRunQuery.java)
we put together all the code to store data and run queries into one program. The program assumes that you are
running on Compute Engine or from your own desktop. To run the example on App Engine, simply move
the code from the main method to your application's servlet class and change the print statements to
display on your webpage.

Testing
-------

This library has tools to help write tests for code that uses the Datastore.

See [TESTING.md](https://github.com/googleapis/google-cloud-java/blob/main/TESTING.md#testing-code-that-uses-datastore) to read more about testing.

Example Applications
--------------------
- [`Bookshelf`](https://github.com/GoogleCloudPlatform/getting-started-java/tree/main/bookshelf) - An App Engine app that manages a virtual bookshelf.
  - This app uses `google-cloud` to interface with Cloud Datastore and Cloud Storage. It also uses Cloud SQL, another Google Cloud Platform service.
- [`Flexible Environment/Datastore example`](https://github.com/GoogleCloudPlatform/java-docs-samples/tree/main/flexible/datastore) - A simple app that uses Cloud Datastore to list the last 10 IP addresses that visited your site.
- [`SparkDemo`](https://github.com/GoogleCloudPlatform/java-docs-samples/blob/main/flexible/sparkjava) - An example of using `google-cloud-datastore` from within the SparkJava and App Engine Flexible Environment frameworks.
  - Read about how it works on the example's [README page](https://github.com/GoogleCloudPlatform/java-docs-samples/tree/main/flexible/sparkjava#how-does-it-work).




## Samples

Samples are in the [`samples/`](https://github.com/googleapis/java-datastore/tree/main/samples) directory.

| Sample                      | Source Code                       | Try it |
| --------------------------- | --------------------------------- | ------ |
| Native Image Datastore Sample | [source code](https://github.com/googleapis/java-datastore/blob/main/samples/native-image-sample/src/main/java/com/example/datastore/NativeImageDatastoreSample.java) | [![Open in Cloud Shell][shell_img]](https://console.cloud.google.com/cloudshell/open?git_repo=https://github.com/googleapis/java-datastore&page=editor&open_in_editor=samples/native-image-sample/src/main/java/com/example/datastore/NativeImageDatastoreSample.java) |
| Quickstart Sample | [source code](https://github.com/googleapis/java-datastore/blob/main/samples/snippets/src/main/java/com/example/datastore/QuickstartSample.java) | [![Open in Cloud Shell][shell_img]](https://console.cloud.google.com/cloudshell/open?git_repo=https://github.com/googleapis/java-datastore&page=editor&open_in_editor=samples/snippets/src/main/java/com/example/datastore/QuickstartSample.java) |
| Task List | [source code](https://github.com/googleapis/java-datastore/blob/main/samples/snippets/src/main/java/com/google/datastore/snippets/TaskList.java) | [![Open in Cloud Shell][shell_img]](https://console.cloud.google.com/cloudshell/open?git_repo=https://github.com/googleapis/java-datastore&page=editor&open_in_editor=samples/snippets/src/main/java/com/google/datastore/snippets/TaskList.java) |



## Troubleshooting

To get help, follow the instructions in the [shared Troubleshooting document][troubleshooting].

## Supported Java Versions

Java 8 or above is required for using this client.

Google's Java client libraries,
[Google Cloud Client Libraries][cloudlibs]
and
[Google Cloud API Libraries][apilibs],
follow the
[Oracle Java SE support roadmap][oracle]
(see the Oracle Java SE Product Releases section).

### For new development

In general, new feature development occurs with support for the lowest Java
LTS version covered by  Oracle's Premier Support (which typically lasts 5 years
from initial General Availability). If the minimum required JVM for a given
library is changed, it is accompanied by a [semver][semver] major release.

Java 11 and (in September 2021) Java 17 are the best choices for new
development.

### Keeping production systems current

Google tests its client libraries with all current LTS versions covered by
Oracle's Extended Support (which typically lasts 8 years from initial
General Availability).

#### Legacy support

Google's client libraries support legacy versions of Java runtimes with long
term stable libraries that don't receive feature updates on a best efforts basis
as it may not be possible to backport all patches.

Google provides updates on a best efforts basis to apps that continue to use
Java 7, though apps might need to upgrade to current versions of the library
that supports their JVM.

#### Where to find specific information

The latest versions and the supported Java versions are identified on
the individual GitHub repository `github.com/GoogleAPIs/java-SERVICENAME`
and on [google-cloud-java][g-c-j].

## Versioning


This library follows [Semantic Versioning](http://semver.org/).



## Contributing


Contributions to this library are always welcome and highly encouraged.

See [CONTRIBUTING][contributing] for more information how to get started.

Please note that this project is released with a Contributor Code of Conduct. By participating in
this project you agree to abide by its terms. See [Code of Conduct][code-of-conduct] for more
information.


## License

Apache 2.0 - See [LICENSE][license] for more information.

## CI Status

Java Version | Status
------------ | ------
Java 8 | [![Kokoro CI][kokoro-badge-image-2]][kokoro-badge-link-2]
Java 8 OSX | [![Kokoro CI][kokoro-badge-image-3]][kokoro-badge-link-3]
Java 8 Windows | [![Kokoro CI][kokoro-badge-image-4]][kokoro-badge-link-4]
Java 11 | [![Kokoro CI][kokoro-badge-image-5]][kokoro-badge-link-5]

Java is a registered trademark of Oracle and/or its affiliates.

[product-docs]: https://cloud.google.com/datastore
[javadocs]: https://cloud.google.com/java/docs/reference/google-cloud-datastore/latest/history
[kokoro-badge-image-1]: http://storage.googleapis.com/cloud-devrel-public/java/badges/java-datastore/java7.svg
[kokoro-badge-link-1]: http://storage.googleapis.com/cloud-devrel-public/java/badges/java-datastore/java7.html
[kokoro-badge-image-2]: http://storage.googleapis.com/cloud-devrel-public/java/badges/java-datastore/java8.svg
[kokoro-badge-link-2]: http://storage.googleapis.com/cloud-devrel-public/java/badges/java-datastore/java8.html
[kokoro-badge-image-3]: http://storage.googleapis.com/cloud-devrel-public/java/badges/java-datastore/java8-osx.svg
[kokoro-badge-link-3]: http://storage.googleapis.com/cloud-devrel-public/java/badges/java-datastore/java8-osx.html
[kokoro-badge-image-4]: http://storage.googleapis.com/cloud-devrel-public/java/badges/java-datastore/java8-win.svg
[kokoro-badge-link-4]: http://storage.googleapis.com/cloud-devrel-public/java/badges/java-datastore/java8-win.html
[kokoro-badge-image-5]: http://storage.googleapis.com/cloud-devrel-public/java/badges/java-datastore/java11.svg
[kokoro-badge-link-5]: http://storage.googleapis.com/cloud-devrel-public/java/badges/java-datastore/java11.html
[stability-image]: https://img.shields.io/badge/stability-stable-green
[maven-version-image]: https://img.shields.io/maven-central/v/com.google.cloud/google-cloud-datastore.svg
[maven-version-link]: https://search.maven.org/search?q=g:com.google.cloud%20AND%20a:google-cloud-datastore&core=gav
[authentication]: https://github.com/googleapis/google-cloud-java#authentication
[auth-scopes]: https://developers.google.com/identity/protocols/oauth2/scopes
[predefined-iam-roles]: https://cloud.google.com/iam/docs/understanding-roles#predefined_roles
[iam-policy]: https://cloud.google.com/iam/docs/overview#cloud-iam-policy
[developer-console]: https://console.developers.google.com/
[create-project]: https://cloud.google.com/resource-manager/docs/creating-managing-projects
[cloud-sdk]: https://cloud.google.com/sdk/
[troubleshooting]: https://github.com/googleapis/google-cloud-common/blob/main/troubleshooting/readme.md#troubleshooting
[contributing]: https://github.com/googleapis/java-datastore/blob/main/CONTRIBUTING.md
[code-of-conduct]: https://github.com/googleapis/java-datastore/blob/main/CODE_OF_CONDUCT.md#contributor-code-of-conduct
[license]: https://github.com/googleapis/java-datastore/blob/main/LICENSE

[enable-api]: https://console.cloud.google.com/flows/enableapi?apiid=datastore.googleapis.com
[libraries-bom]: https://github.com/GoogleCloudPlatform/cloud-opensource-java/wiki/The-Google-Cloud-Platform-Libraries-BOM
[shell_img]: https://gstatic.com/cloudssh/images/open-btn.png

[semver]: https://semver.org/
[cloudlibs]: https://cloud.google.com/apis/docs/client-libraries-explained
[apilibs]: https://cloud.google.com/apis/docs/client-libraries-explained#google_api_client_libraries
[oracle]: https://www.oracle.com/java/technologies/java-se-support-roadmap.html
[g-c-j]: http://github.com/googleapis/google-cloud-java<|MERGE_RESOLUTION|>--- conflicted
+++ resolved
@@ -56,21 +56,13 @@
 If you are using Gradle without BOM, add this to your dependencies
 
 ```Groovy
-<<<<<<< HEAD
 implementation 'com.google.cloud:google-cloud-datastore:2.2.7'
-=======
-implementation 'com.google.cloud:google-cloud-datastore:2.2.6'
->>>>>>> 1af26bb5
 ```
 
 If you are using SBT, add this to your dependencies
 
 ```Scala
-<<<<<<< HEAD
 libraryDependencies += "com.google.cloud" % "google-cloud-datastore" % "2.2.7"
-=======
-libraryDependencies += "com.google.cloud" % "google-cloud-datastore" % "2.2.6"
->>>>>>> 1af26bb5
 ```
 
 ## Authentication
